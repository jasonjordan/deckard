--- conflicted
+++ resolved
@@ -326,10 +326,7 @@
         <aside className="w-[400px] flex-shrink-0">
           <Sidebar 
             isFleetLoading={isFleetLoading}
-<<<<<<< HEAD
-=======
             error={error}
->>>>>>> 34b1f679
             onInstallApk={(packageNameOrPath) => runAdbCommandOnFleet('install', { packageNameOrPath })}
             onAdbReboot={() => runAdbCommandOnFleet('reboot')}
             onAdbToggleLayoutBounds={() => runAdbCommandOnFleet('layout_bounds')}
