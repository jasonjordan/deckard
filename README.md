--- conflicted
+++ resolved
@@ -9,15 +9,9 @@
 Key features include:
 *   **Network Discovery:** Automatically scan your local network to find and connect to ADB-enabled devices.
 *   **Manual Connection:** Connect to devices directly via their IP address.
-<<<<<<< HEAD
-*   **Fleet Command Execution:** Run common ADB commands (reboot, force-stop, etc.) across all connected devices at once from a central control panel.
-*   **Device Screen Placeholder:** View a static placeholder image for each device's screen to confirm its connection status.
-*   **Mass APK Installation:** Install an APK on all connected devices by providing its full on-device path.
-=======
 *   **Fleet Command Execution:** Use a natural language chat interface to generate and run commands on all online devices.
 *   **Real-time Screen Simulation:** See a generated representation of each device's screen, which updates in response to your commands.
 *   **Mass APK Installation:** Install an APK on all connected devices by providing its path on the device.
->>>>>>> 180dcc32
 *   **Standard ADB Actions:** Perform common ADB tasks like rebooting, force-stopping applications, toggling layout bounds, and uninstalling packages on the entire fleet.
 
 ### Built With
@@ -62,14 +56,9 @@
     *   Use the **"Add Device"** button to connect to a device manually by entering its IP address and port.
 
 2.  **Interact with the Fleet:**
-<<<<<<< HEAD
-    *   **Install APK:** From the "Install" tab, provide the full path to an APK file that is already on the devices (e.g., `/sdcard/Download/app.apk`), and click the install button to deploy it to the entire fleet.
-    *   **ADB Panel:** Switch to the "ADB" tab to access buttons for common fleet-wide commands like rebooting all devices, uninstalling a package by name, or toggling layout bounds for UI debugging.
-=======
     *   **Chat:** Use the chat input on the right-hand sidebar to issue commands in natural language (e.g., "Open the settings app"). The command will be interpreted and run on all online devices.
     *   **Install APK:** Switch to the "Install" tab, provide the full path to an APK file that is already on the devices (e.g., `/sdcard/Download/app.apk`), and click the install button.
     *   **ADB Panel:** Switch to the "ADB" tab to access buttons for common commands like rebooting the fleet, uninstalling a package by name, or toggling layout bounds for UI debugging.
->>>>>>> 180dcc32
 
 3.  **End Session:**
     *   Click the **"End Session"** button in the header to disconnect from all devices and clear the dashboard.